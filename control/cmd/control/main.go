// Copyright 2020 Anapaya Systems
//
// Licensed under the Apache License, Version 2.0 (the "License");
// you may not use this file except in compliance with the License.
// You may obtain a copy of the License at
//
//   http://www.apache.org/licenses/LICENSE-2.0
//
// Unless required by applicable law or agreed to in writing, software
// distributed under the License is distributed on an "AS IS" BASIS,
// WITHOUT WARRANTIES OR CONDITIONS OF ANY KIND, either express or implied.
// See the License for the specific language governing permissions and
// limitations under the License.

package main

import (
	"context"
	"crypto/tls"
	"crypto/x509"
	"encoding/json"
	"errors"
	"net/http"
	_ "net/http/pprof"
	"net/netip"
	"path/filepath"
	"strings"
	"sync"
	"time"

	"golang.org/x/net/http2"
	"golang.org/x/net/http2/h2c"

	"github.com/go-chi/chi/v5"
	"github.com/go-chi/cors"
	promgrpc "github.com/grpc-ecosystem/go-grpc-prometheus"
	"github.com/quic-go/quic-go"
	"github.com/quic-go/quic-go/http3"
	"github.com/spf13/cobra"
	"golang.org/x/sync/errgroup"
	"google.golang.org/grpc"

	cs "github.com/scionproto/scion/control"
	"github.com/scionproto/scion/control/beacon"
	"github.com/scionproto/scion/control/beaconing"
	beaconingconnect "github.com/scionproto/scion/control/beaconing/connect"
	beaconinggrpc "github.com/scionproto/scion/control/beaconing/grpc"
	beaconinghappy "github.com/scionproto/scion/control/beaconing/happy"
	"github.com/scionproto/scion/control/config"
	"github.com/scionproto/scion/control/drkey"
	drkeyconnect "github.com/scionproto/scion/control/drkey/connect"
	drkeygrpc "github.com/scionproto/scion/control/drkey/grpc"
	drkeyhappy "github.com/scionproto/scion/control/drkey/happy"
	"github.com/scionproto/scion/control/ifstate"
	api "github.com/scionproto/scion/control/mgmtapi"
	"github.com/scionproto/scion/control/onehop"
	"github.com/scionproto/scion/control/segreg"
	segregconnect "github.com/scionproto/scion/control/segreg/connect"
	segreggrpc "github.com/scionproto/scion/control/segreg/grpc"
	"github.com/scionproto/scion/control/segreq"
	segreqconnect "github.com/scionproto/scion/control/segreq/connect"
	segreqgrpc "github.com/scionproto/scion/control/segreq/grpc"
	cstrust "github.com/scionproto/scion/control/trust"
	cstrustconnect "github.com/scionproto/scion/control/trust/connect"
	cstrustgrpc "github.com/scionproto/scion/control/trust/grpc"
	cstrustmetrics "github.com/scionproto/scion/control/trust/metrics"
	"github.com/scionproto/scion/pkg/addr"
	libconnect "github.com/scionproto/scion/pkg/connect"
<<<<<<< HEAD
	"github.com/scionproto/scion/pkg/connect/happy"
=======
	"github.com/scionproto/scion/pkg/experimental/hiddenpath"
>>>>>>> 1615ae80
	libgrpc "github.com/scionproto/scion/pkg/grpc"
	"github.com/scionproto/scion/pkg/log"
	libmetrics "github.com/scionproto/scion/pkg/metrics"
	"github.com/scionproto/scion/pkg/private/prom"
	"github.com/scionproto/scion/pkg/private/serrors"
	cppb "github.com/scionproto/scion/pkg/proto/control_plane"
	cpconnect "github.com/scionproto/scion/pkg/proto/control_plane/v1/control_planeconnect"
	dpb "github.com/scionproto/scion/pkg/proto/discovery"
	dconnect "github.com/scionproto/scion/pkg/proto/discovery/v1/discoveryconnect"
	"github.com/scionproto/scion/pkg/scrypto"
	"github.com/scionproto/scion/pkg/scrypto/cppki"
	discoveryext "github.com/scionproto/scion/pkg/segment/extensions/discovery"
	"github.com/scionproto/scion/pkg/segment/iface"
	"github.com/scionproto/scion/pkg/snet"
	"github.com/scionproto/scion/pkg/snet/addrutil"
	"github.com/scionproto/scion/pkg/snet/squic"
	"github.com/scionproto/scion/private/app"
	infraenv "github.com/scionproto/scion/private/app/appnet"
	"github.com/scionproto/scion/private/app/command"
	"github.com/scionproto/scion/private/app/launcher"
	caapi "github.com/scionproto/scion/private/ca/api"
	caconfig "github.com/scionproto/scion/private/ca/config"
	"github.com/scionproto/scion/private/ca/renewal"
	renewalconnect "github.com/scionproto/scion/private/ca/renewal/connect"
	renewalgrpc "github.com/scionproto/scion/private/ca/renewal/grpc"
	"github.com/scionproto/scion/private/discovery"
	discoveryconnect "github.com/scionproto/scion/private/discovery/connect"
	"github.com/scionproto/scion/private/drkey/drkeyutil"
	"github.com/scionproto/scion/private/keyconf"
	cppkiapi "github.com/scionproto/scion/private/mgmtapi/cppki/api"
	"github.com/scionproto/scion/private/mgmtapi/jwtauth"
	segapi "github.com/scionproto/scion/private/mgmtapi/segments/api"
	"github.com/scionproto/scion/private/periodic"
	segfetcherconnect "github.com/scionproto/scion/private/segment/segfetcher/connect"
	segfetchergrpc "github.com/scionproto/scion/private/segment/segfetcher/grpc"
	segfetcherhappy "github.com/scionproto/scion/private/segment/segfetcher/happy"
	"github.com/scionproto/scion/private/segment/seghandler"
	"github.com/scionproto/scion/private/service"
	"github.com/scionproto/scion/private/storage"
	beaconstoragemetrics "github.com/scionproto/scion/private/storage/beacon/metrics"
	"github.com/scionproto/scion/private/storage/drkey/level1"
	"github.com/scionproto/scion/private/storage/drkey/secret"
	pathstoragemetrics "github.com/scionproto/scion/private/storage/path/metrics"
	truststoragefspersister "github.com/scionproto/scion/private/storage/trust/fspersister"
	truststoragemetrics "github.com/scionproto/scion/private/storage/trust/metrics"
	"github.com/scionproto/scion/private/topology"
	"github.com/scionproto/scion/private/trust"
	"github.com/scionproto/scion/private/trust/compat"
	trustconnect "github.com/scionproto/scion/private/trust/connect"
	trustgrpc "github.com/scionproto/scion/private/trust/grpc"
	trusthappy "github.com/scionproto/scion/private/trust/happy"
	trustmetrics "github.com/scionproto/scion/private/trust/metrics"
)

var (
	globalCfg config.Config
)

func main() {
	application := launcher.Application{
		ApplicationBase: launcher.ApplicationBase{
			TOMLConfig: &globalCfg,
			ShortName:  "SCION Control Service",
			// TODO(scrye): Deprecated additional sampler, remove once Anapaya/scion#5000 is in.
			Samplers: []func(command.Pather) *cobra.Command{newSamplePolicy},
			Main:     realMain,
		},
	}
	application.Run()
}

func realMain(ctx context.Context) error {
	grpcServerDisabled := false
	connectServerDisabled := false
	rpcClientConfig := happy.Config{}

	metrics := cs.NewMetrics()
	switch globalCfg.API.RpcClientProtocol {
	case "all":
	case "grpc":
		rpcClientConfig.NoPreferred = true // Disable our preferred option, connect.
	case "connect":
		rpcClientConfig.NoFallback = true // Disable our fallback option, grpc.
	}
	switch globalCfg.API.RpcServerProtocol {
	case "all":
	case "grpc":
		connectServerDisabled = true
	case "connect":
		grpcServerDisabled = true
	}
	topo, err := topology.NewLoader(topology.LoaderCfg{
		File:      globalCfg.General.Topology(),
		Reload:    app.SIGHUPChannel(ctx),
		Validator: &topology.ControlValidator{ID: globalCfg.General.ID},
		Metrics:   metrics.TopoLoader,
	})
	if err != nil {
		return serrors.Wrap("creating topology loader", err)
	}
	g, errCtx := errgroup.WithContext(ctx)
	g.Go(func() error {
		defer log.HandlePanic()
		return topo.Run(errCtx)
	})
	intfs := ifstate.NewInterfaces(adaptInterfaceMap(topo.InterfaceInfoMap()), ifstate.Config{})
	g.Go(func() error {
		defer log.HandlePanic()
		sub := topo.Subscribe()
		defer sub.Close()
		for {
			select {
			case <-sub.Updates:
				intfs.Update(adaptInterfaceMap(topo.InterfaceInfoMap()))
			case <-errCtx.Done():
				return nil
			}
		}
	})

	closer, err := cs.InitTracer(globalCfg.Tracing, globalCfg.General.ID)
	if err != nil {
		return serrors.Wrap("initializing tracer", err)
	}
	defer closer.Close()

	revCache := storage.NewRevocationStorage()
	defer revCache.Close()
	pathDB, err := storage.NewPathStorage(globalCfg.PathDB)
	if err != nil {
		return serrors.Wrap("initializing path storage", err)
	}
	pathDB = pathstoragemetrics.WrapDB(pathDB, pathstoragemetrics.Config{
		Driver:       string(storage.BackendSqlite),
		QueriesTotal: libmetrics.NewPromCounter(metrics.PathDBQueriesTotal),
	})
	defer pathDB.Close()

	macGen, err := cs.MACGenFactory(globalCfg.General.ConfigDir)
	if err != nil {
		return err
	}

	trustDB, err := storage.NewTrustStorage(globalCfg.TrustDB)
	if err != nil {
		return serrors.Wrap("initializing trust storage", err)
	}
	defer trustDB.Close()
	fileWrites := libmetrics.NewPromCounter(metrics.TrustTRCFileWritesTotal)
	trustDB = truststoragefspersister.WrapDB(
		trustDB,
		truststoragefspersister.Config{
			TRCDir: filepath.Join(globalCfg.General.ConfigDir, "certs"),
			Metrics: truststoragefspersister.Metrics{
				TRCFileWriteSuccesses: fileWrites.With(
					prom.LabelResult,
					truststoragefspersister.WriteSuccess,
				),
				TRCFileWriteErrors: fileWrites.With(
					prom.LabelResult,
					truststoragefspersister.WriteError,
				),
				TRCFileStatErrors: fileWrites.With(
					prom.LabelResult,
					truststoragefspersister.StatError,
				),
			},
		},
	)
	trustDB = truststoragemetrics.WrapDB(trustDB, truststoragemetrics.Config{
		Driver:       string(storage.BackendSqlite),
		QueriesTotal: libmetrics.NewPromCounter(metrics.TrustDBQueriesTotal),
	})
	if err := cs.LoadTrustMaterial(ctx, globalCfg.General.ConfigDir, trustDB); err != nil {
		return err
	}

	// FIXME: readability would be improved if we could be consistent with address
	// representations in NetworkConfig (string or cooked, chose one).
	nc := infraenv.NetworkConfig{
		IA:     topo.IA(),
		Public: topo.ControlServiceAddress(globalCfg.General.ID),
		QUIC: infraenv.QUIC{
			TLSVerifier: trust.NewTLSCryptoVerifier(trustDB),
			GetCertificate: cs.NewTLSCertificateLoader(
				topo.IA(), x509.ExtKeyUsageServerAuth, trustDB, globalCfg.General.ConfigDir,
			).GetCertificate,
			GetClientCertificate: cs.NewTLSCertificateLoader(
				topo.IA(), x509.ExtKeyUsageClientAuth, trustDB, globalCfg.General.ConfigDir,
			).GetClientCertificate,
		},
		SVCResolver: topo,
		SCMPHandler: snet.DefaultSCMPHandler{
			RevocationHandler: cs.RevocationHandler{RevCache: revCache},
			SCMPErrors:        metrics.SCMPErrors,
		},
		SCIONNetworkMetrics:    metrics.SCIONNetworkMetrics,
		SCIONPacketConnMetrics: metrics.SCIONPacketConnMetrics,
		MTU:                    topo.MTU(),
		Topology:               adaptTopology(topo),
	}
	quicStack, err := nc.QUICStack(ctx)
	if err != nil {
		return serrors.Wrap("initializing QUIC stack", err)
	}
	dialer := &libgrpc.QUICDialer{
		Rewriter: &onehop.AddressRewriter{
			Rewriter: nc.AddressRewriter(),
			MAC:      macGen(),
		},
		Dialer: quicStack.InsecureDialer,
	}

	beaconDB, err := storage.NewBeaconStorage(globalCfg.BeaconDB, topo.IA())
	if err != nil {
		return serrors.Wrap("initializing beacon storage", err)
	}
	defer beaconDB.Close()
	beaconDB = beaconstoragemetrics.WrapDB(beaconDB, beaconstoragemetrics.Config{
		Driver:       string(storage.BackendSqlite),
		QueriesTotal: libmetrics.NewPromCounter(metrics.BeaconDBQueriesTotal),
	})

	policies, err := loadPolicies(topo.Core(), globalCfg.BS.Policies)
	if err != nil {
		return serrors.Wrap("loading policies", err)
	}
	beaconStore, isdLoopAllowed, err := createBeaconStore(
		policies,
		beaconDB,
		trust.FetchingProvider{
			DB:       trustDB,
			Recurser: trust.NeverRecurser{},
			// XXX(roosd): Do not set fetcher or router because they are not
			// used and we rather panic if they are reached due to a implementation
			// bug.
		},
	)
	if err != nil {
		return serrors.Wrap("initializing beacon store", err)
	}

	trustengineCache := globalCfg.TrustEngine.Cache.New()
	cacheHits := libmetrics.NewPromCounter(trustmetrics.CacheHitsTotal)
	inspector := trust.CachingInspector{
		Inspector: trust.DBInspector{
			DB: trustDB,
		},
		CacheHits:          cacheHits,
		MaxCacheExpiration: globalCfg.TrustEngine.Cache.Expiration.Duration,
		Cache:              trustengineCache,
	}
	provider := trust.FetchingProvider{
		DB: trustDB,
		Fetcher: trusthappy.Fetcher{
			Connect: trustconnect.Fetcher{
				IA: topo.IA(),
				Dialer: (&squic.EarlyDialerFactory{
					Transport: quicStack.InsecureDialer.Transport,
					TLSConfig: libconnect.AdaptClientTLS(quicStack.InsecureDialer.TLSConfig),
					Rewriter:  dialer.Rewriter,
				}).NewDialer,
			},
			Grpc: trustgrpc.Fetcher{
				IA:       topo.IA(),
				Dialer:   dialer,
				Requests: libmetrics.NewPromCounter(trustmetrics.RPC.Fetches),
			},
			RpcConfig: rpcClientConfig,
		},
		Recurser: trust.ASLocalRecurser{IA: topo.IA()},
		// XXX(roosd): cyclic dependency on router. It is set below.
	}
	verifier := compat.Verifier{
		Verifier: trust.Verifier{
			Engine:             provider,
			CacheHits:          cacheHits,
			MaxCacheExpiration: globalCfg.TrustEngine.Cache.Expiration.Duration,
			Cache:              trustengineCache,
		},
	}
	fetcherCfg := segreq.FetcherConfig{
		IA:            topo.IA(),
		MTU:           topo.MTU(),
		Core:          topo.Core(),
		NextHopper:    topo,
		PathDB:        pathDB,
		RevCache:      revCache,
		QueryInterval: globalCfg.PS.QueryInterval.Duration,
		RPC: &segfetcherhappy.Requester{
			Connect: &segfetcherconnect.Requester{
				Dialer: (&squic.EarlyDialerFactory{
					Transport: quicStack.InsecureDialer.Transport,
					TLSConfig: libconnect.AdaptClientTLS(quicStack.InsecureDialer.TLSConfig),
					Rewriter:  dialer.Rewriter,
				}).NewDialer,
			},
			Grpc: &segfetchergrpc.Requester{
				Dialer: dialer,
			},
			RpcConfig: rpcClientConfig,
		},
		Inspector: inspector,
		Verifier:  verifier,
	}
	provider.Router = trust.AuthRouter{
		ISD:    topo.IA().ISD(),
		DB:     trustDB,
		Router: segreq.NewRouter(fetcherCfg),
	}

	quicServer := grpc.NewServer(
		grpc.Creds(libgrpc.PassThroughCredentials{}),
		libgrpc.UnaryServerInterceptor(),
		libgrpc.DefaultMaxConcurrentStreams(),
	)
	connectInter := http.NewServeMux()
	connectIntra := http.NewServeMux()

	// Register trust material related handlers.
	trustServer := &cstrustgrpc.MaterialServer{
		Provider: provider,
		IA:       topo.IA(),
		Requests: libmetrics.NewPromCounter(cstrustmetrics.Handler.Requests),
	}

	if !grpcServerDisabled {
		cppb.RegisterTrustMaterialServiceServer(quicServer, trustServer)
	}
	if !connectServerDisabled {
		connectInter.Handle(cpconnect.NewTrustMaterialServiceHandler(cstrustconnect.MaterialServer{
			MaterialServer: trustServer,
		}))
	}
	connectIntra.Handle(cpconnect.NewTrustMaterialServiceHandler(cstrustconnect.MaterialServer{
		MaterialServer: trustServer,
	}))

	// Handle beaconing.
	segmentCreationServer := &beaconinggrpc.SegmentCreationServer{
		Handler: &beaconing.Handler{
			LocalIA:        topo.IA(),
			Inserter:       beaconStore,
			Interfaces:     intfs,
			Verifier:       verifier,
			BeaconsHandled: libmetrics.NewPromCounter(metrics.BeaconingReceivedTotal),
		},
	}
	if !grpcServerDisabled {
		cppb.RegisterSegmentCreationServiceServer(quicServer, segmentCreationServer)
	}
	if !connectServerDisabled {
		connectInter.Handle(
			cpconnect.NewSegmentCreationServiceHandler(beaconingconnect.SegmentCreationServer{
				SegmentCreationServer: segmentCreationServer,
			}),
		)
	}

	// Handle segment lookup
	authLookupServer := &segreqgrpc.LookupServer{
		Lookuper: segreq.AuthoritativeLookup{
			LocalIA:     topo.IA(),
			CoreChecker: segreq.CoreChecker{Inspector: inspector},
			PathDB:      pathDB,
		},
		RevCache:     revCache,
		Requests:     libmetrics.NewPromCounter(metrics.SegmentLookupRequestsTotal),
		SegmentsSent: libmetrics.NewPromCounter(metrics.SegmentLookupSegmentsSentTotal),
	}
	forwardingLookupServer := &segreqgrpc.LookupServer{
		Lookuper: segreq.ForwardingLookup{
			LocalIA:     topo.IA(),
			CoreChecker: segreq.CoreChecker{Inspector: inspector},
			Fetcher:     segreq.NewFetcher(fetcherCfg),
			Expander: segreq.WildcardExpander{
				LocalIA:   topo.IA(),
				Core:      topo.Core(),
				Inspector: inspector,
				PathDB:    pathDB,
			},
		},
		RevCache:     revCache,
		Requests:     libmetrics.NewPromCounter(metrics.SegmentLookupRequestsTotal),
		SegmentsSent: libmetrics.NewPromCounter(metrics.SegmentLookupSegmentsSentTotal),
	}

	// Always register a forwarding lookup for AS internal requests.

	connectIntra.Handle(cpconnect.NewSegmentLookupServiceHandler(segreqconnect.LookupServer{
		LookupServer: forwardingLookupServer,
	}))
	if topo.Core() {
		cppb.RegisterSegmentLookupServiceServer(quicServer, authLookupServer)
		connectInter.Handle(cpconnect.NewSegmentLookupServiceHandler(segreqconnect.LookupServer{
			LookupServer: authLookupServer,
		}))
	}

	// Handle segment registration.
	if topo.Core() {
		registrationServer := &segreggrpc.RegistrationServer{
			LocalIA: topo.IA(),
			SegHandler: seghandler.Handler{
				Verifier: &seghandler.DefaultVerifier{
					Verifier: verifier,
				},
				Storage: &seghandler.DefaultStorage{
					PathDB:   pathDB,
					RevCache: revCache,
				},
			},
			Registrations: libmetrics.NewPromCounter(metrics.SegmentRegistrationsTotal),
		}
		if !grpcServerDisabled {
			cppb.RegisterSegmentRegistrationServiceServer(quicServer, registrationServer)
		}
		if !connectServerDisabled {
			connectInter.Handle(cpconnect.NewSegmentRegistrationServiceHandler(
				segregconnect.RegistrationServer{RegistrationServer: registrationServer},
			))
		}
	}

	ctxSigner, cancel := context.WithTimeout(ctx, time.Second)
	defer cancel()
	signer := cs.NewSigner(ctxSigner, topo.IA(), trustDB, globalCfg.General.ConfigDir)

	var chainBuilder renewal.ChainBuilder
	var caClient *caapi.Client
	var caHealthCached *cachedCAHealth
	if globalCfg.CA.Mode != config.Disabled {
		renewalGauges := libmetrics.NewPromGauge(metrics.RenewalRegisteredHandlers)
		libmetrics.GaugeWith(renewalGauges, "type", "legacy").Set(0)
		libmetrics.GaugeWith(renewalGauges, "type", "in-process").Set(0)
		libmetrics.GaugeWith(renewalGauges, "type", "delegating").Set(0)
		srvCtr := libmetrics.NewPromCounter(metrics.RenewalServerRequestsTotal)
		renewalServer := &renewalgrpc.RenewalServer{
			IA:        topo.IA(),
			CMSSigner: signer,
			Metrics: renewalgrpc.RenewalServerMetrics{
				Success:       srvCtr.With(prom.LabelResult, prom.Success),
				BackendErrors: srvCtr.With(prom.LabelResult, prom.StatusErr),
			},
		}

		switch globalCfg.CA.Mode {
		case config.InProcess:
			libmetrics.GaugeWith(renewalGauges, "type", "in-process").Set(1)
			cmsCtr := libmetrics.CounterWith(
				libmetrics.NewPromCounter(metrics.RenewalHandledRequestsTotal),
				"type", "in-process",
			)
			chainBuilder = cs.NewChainBuilder(
				cs.ChainBuilderConfig{
					IA:                   topo.IA(),
					DB:                   trustDB,
					MaxValidity:          globalCfg.CA.MaxASValidity.Duration,
					ConfigDir:            globalCfg.General.ConfigDir,
					Metrics:              metrics.RenewalMetrics,
					ForceECDSAWithSHA512: !globalCfg.Features.AppropriateDigest,
				},
			)

			renewalServer.CMSHandler = &renewalgrpc.CMS{
				IA:           topo.IA(),
				ChainBuilder: chainBuilder,
				Verifier: renewal.RequestVerifier{
					TRCFetcher: trustDB,
				},
				Metrics: renewalgrpc.CMSHandlerMetrics{
					Success:       cmsCtr.With(prom.LabelResult, prom.Success),
					DatabaseError: cmsCtr.With(prom.LabelResult, prom.ErrDB),
					InternalError: cmsCtr.With(prom.LabelResult, prom.ErrInternal),
					NotFoundError: cmsCtr.With(prom.LabelResult, prom.ErrNotFound),
					ParseError:    cmsCtr.With(prom.LabelResult, prom.ErrParse),
					VerifyError:   cmsCtr.With(prom.LabelResult, prom.ErrVerify),
				},
			}
		case config.Delegating:
			libmetrics.GaugeWith(renewalGauges, "type", "delegating").Set(1)
			delCtr := libmetrics.CounterWith(
				libmetrics.NewPromCounter(metrics.RenewalHandledRequestsTotal),
				"type", "delegating",
			)
			sharedSecret := caconfig.NewPEMSymmetricKey(globalCfg.CA.Service.SharedSecret)
			subject := globalCfg.General.ID
			if globalCfg.CA.Service.ClientID != "" {
				subject = globalCfg.CA.Service.ClientID
			}
			caClient = &caapi.Client{
				Server: globalCfg.CA.Service.Address,
				Client: jwtauth.NewHTTPClient(
					&jwtauth.JWTTokenSource{
						Subject:   subject,
						Generator: sharedSecret.Get,
						Lifetime:  globalCfg.CA.Service.Lifetime.Duration,
					},
				),
			}
			caHealthCached = &cachedCAHealth{status: api.Unavailable}
			caHealthGauge := libmetrics.NewPromGauge(metrics.CAHealth)
			updateCAHealthMetrics(caHealthGauge, api.Unavailable)
			renewalServer.CMSHandler = &renewalgrpc.DelegatingHandler{
				Client: caClient,
				Metrics: renewalgrpc.DelegatingHandlerMetrics{
					BadRequests: libmetrics.CounterWith(delCtr,
						prom.LabelResult, prom.ErrInvalidReq),
					InternalError: libmetrics.CounterWith(delCtr,
						prom.LabelResult, prom.ErrInternal),
					Unavailable: libmetrics.CounterWith(delCtr,
						prom.LabelResult, prom.ErrUnavailable),
					Success: libmetrics.CounterWith(delCtr,
						prom.LabelResult, prom.Success),
				},
			}
			// Periodically check the connection to the CA backend
			// SA1019: fix later (https://github.com/scionproto/scion/issues/4776).
			//nolint:staticcheck
			caHealthChecker := periodic.Start(
				periodic.Func{
					TaskName: "ca healthcheck",
					Task: func(ctx context.Context) {
						status, err := getCAHealth(ctx, caClient)
						if err != nil {
							log.Info("Failed to check the CA health status",
								"err", err,
								"server", caClient.Server,
							)
							updateCAHealthMetrics(caHealthGauge, api.Unavailable)
							caHealthCached.SetStatus(api.Unavailable)
							return
						}
						updateCAHealthMetrics(caHealthGauge, status)
						caHealthCached.SetStatus(status)
					},
				},
				30*time.Second,
				10*time.Second,
			)
			caHealthChecker.TriggerRun()
		default:
			return serrors.New("unsupported CA handler", "mode", globalCfg.CA.Mode)
		}

		if !grpcServerDisabled {
			cppb.RegisterChainRenewalServiceServer(quicServer, renewalServer)
		}
		if !connectServerDisabled {
			connectInter.Handle(cpconnect.NewChainRenewalServiceHandler(
				renewalconnect.RenewalServer{RenewalServer: renewalServer},
			))
		}
		connectIntra.Handle(cpconnect.NewChainRenewalServiceHandler(renewalconnect.RenewalServer{
			RenewalServer: renewalServer,
		}))
	}

	// Frequently regenerate signers to catch problems, and update the metrics.
	//nolint:staticcheck // SA1019: fix later (https://github.com/scionproto/scion/issues/4776).
	periodic.Start(
		periodic.Func{
			TaskName: "signer generator",
			Task: func(ctx context.Context) {
				if _, err := signer.Sign(ctx, []byte{}); err != nil {
					log.Info("Failed signer health check", "err", err)
				}
				if chainBuilder.PolicyGen != nil {
					if _, err := chainBuilder.PolicyGen.Generate(ctx); err != nil {
						log.Info("Failed renewal signer health check", "err", err)
					}
				}
			},
		},
		10*time.Second,
		5*time.Second,
	)

	//nolint:staticcheck // SA1019: fix later (https://github.com/scionproto/scion/issues/4776).
	trcRunner := periodic.Start(
		periodic.Func{
			TaskName: "trc expiration updater",
			Task: func(ctx context.Context) {
				trc, err := provider.GetSignedTRC(ctx,
					cppki.TRCID{
						ISD:    topo.IA().ISD(),
						Serial: scrypto.LatestVer,
						Base:   scrypto.LatestVer,
					},
					trust.AllowInactive(),
				)
				if err != nil {
					log.Info("Cannot resolve TRC for local ISD", "err", err)
					return
				}
				metrics.TrustLatestTRCNotBefore.Set(
					libmetrics.Timestamp(trc.TRC.Validity.NotBefore))
				metrics.TrustLatestTRCNotAfter.Set(libmetrics.Timestamp(trc.TRC.Validity.NotAfter))
				metrics.TrustLatestTRCSerial.Set(float64(trc.TRC.ID.Serial))
			},
		},
		10*time.Second,
		5*time.Second,
	)
	trcRunner.TriggerRun()

	ds := discovery.Topology{
		Information: topo,
		Requests:    libmetrics.NewPromCounter(metrics.DiscoveryRequestsTotal),
	}
	if !grpcServerDisabled {
		dpb.RegisterDiscoveryServiceServer(quicServer, ds)
	}
	if !connectServerDisabled {
		connectInter.Handle(
			dconnect.NewDiscoveryServiceHandler(discoveryconnect.Topology{Topology: ds}),
		)
	}

	hpCfg := cs.HiddenPathConfigurator{
		LocalIA:           topo.IA(),
		Verifier:          verifier,
		Signer:            signer,
		PathDB:            pathDB,
		Dialer:            dialer,
		FetcherConfig:     fetcherCfg,
		IntraASTCPServer:  connectIntra,
		InterASQUICServer: quicServer,
	}
	hpWriterCfg, err := hpCfg.Setup(globalCfg.PS.HiddenPathsCfg)
	if err != nil {
		return err
	}

	// DRKey feature
	var drkeyEngine *drkey.ServiceEngine
	var epochDuration time.Duration
	if globalCfg.DRKey.Enabled() {
		epochDuration = drkeyutil.LoadEpochDuration()
		log.Debug("DRKey debug info", "epoch duration", epochDuration.String())
		masterKey, err := loadMasterSecret(globalCfg.General.ConfigDir)
		if err != nil {
			return serrors.Wrap("loading master secret in DRKey", err)
		}
		svBackend, err := storage.NewDRKeySecretValueStorage(globalCfg.DRKey.SecretValueDB)
		if err != nil {
			return serrors.Wrap("initializing Secret Value DB", err)
		}
		svCounter := libmetrics.NewPromCounter(metrics.DRKeySecretValueQueriesTotal)
		svDB := &secret.Database{
			Backend: svBackend,
			Metrics: &secret.Metrics{
				QueriesTotal: func(op, label string) libmetrics.Counter {
					return libmetrics.CounterWith(
						svCounter,
						"operation", op,
						prom.LabelResult, label)
				},
			},
		}
		defer svDB.Close()
		level1Backend, err := storage.NewDRKeyLevel1Storage(globalCfg.DRKey.Level1DB)
		if err != nil {
			return serrors.Wrap("initializing DRKey DB", err)
		}
		lvl1Counter := libmetrics.NewPromCounter(metrics.DRKeyLevel1QueriesTotal)
		level1DB := &level1.Database{
			Backend: level1Backend,
			Metrics: &level1.Metrics{
				QueriesTotal: func(op, label string) libmetrics.Counter {
					return libmetrics.CounterWith(
						lvl1Counter,
						"operation", op,
						prom.LabelResult, label)
				},
			},
		}
		defer level1DB.Close()

		drkeyFetcher := drkeyhappy.Fetcher{
			Connect: &drkeyconnect.Fetcher{
				Dialer: (&squic.EarlyDialerFactory{
					Transport: quicStack.Dialer.Transport,
					TLSConfig: libconnect.AdaptClientTLS(quicStack.Dialer.TLSConfig),
					Rewriter:  dialer.Rewriter,
				}).NewDialer,
				Router:     segreq.NewRouter(fetcherCfg),
				MaxRetries: 20,
			},
			Grpc: &drkeygrpc.Fetcher{
				Dialer: &libgrpc.QUICDialer{
					Rewriter: nc.AddressRewriter(),
					Dialer:   quicStack.Dialer,
				},
				Router:     segreq.NewRouter(fetcherCfg),
				MaxRetries: 20,
			},
			RpcConfig: rpcClientConfig,
		}
		prefetchKeeper, err := drkey.NewLevel1ARC(globalCfg.DRKey.PrefetchEntries)
		if err != nil {
			return err
		}
		drkeyEngine = &drkey.ServiceEngine{
			SecretBackend:  drkey.NewSecretValueBackend(svDB, masterKey.Key0, epochDuration),
			LocalIA:        topo.IA(),
			DB:             level1DB,
			Fetcher:        &drkeyFetcher,
			PrefetchKeeper: prefetchKeeper,
		}
		drkeyService := &drkeygrpc.Server{
			LocalIA:                   topo.IA(),
			ClientCertificateVerifier: nc.QUIC.TLSVerifier,
			Engine:                    drkeyEngine,
			AllowedSVHostProto:        globalCfg.DRKey.Delegation.ToAllowedSet(),
		}
		if !grpcServerDisabled {
			cppb.RegisterDRKeyInterServiceServer(quicServer, drkeyService)
		}
		if !connectServerDisabled {
			connectInter.Handle(cpconnect.NewDRKeyInterServiceHandler(drkeyconnect.Server{
				Server: drkeyService,
			}))
		}
		connectIntra.Handle(cpconnect.NewDRKeyIntraServiceHandler(drkeyconnect.Server{
			Server: drkeyService,
		}))
		log.Info("DRKey is enabled")
	} else {
		log.Info("DRKey is DISABLED by configuration")
	}

	promgrpc.Register(quicServer)

	var cleanup app.Cleanup
	grpcConns := make(chan *quic.Conn)

	//nolint:contextcheck // false positive.
	g.Go(func() error {
		defer log.HandlePanic()
		listener := quicStack.Listener
		for {
			conn, err := listener.Accept(context.Background())
			if err == quic.ErrServerClosed {
				return http.ErrServerClosed
			}
			if err != nil {
				return err
			}
			go func() {
				defer log.HandlePanic()
				if conn.ConnectionState().TLS.NegotiatedProtocol != "h3" {
					grpcConns <- conn
					return
				}

				connectServer := http3.Server{
					Handler: libconnect.AttachPeer(connectInter),
				}
				if err := connectServer.ServeQUICConn(conn); err != nil {
					log.Debug("Error handling connectrpc connection", "err", err)
				}
			}()
		}
	})

	g.Go(func() error {
		defer log.HandlePanic()
		grpcListener := squic.NewConnListener(grpcConns, quicStack.Listener.Addr())
		if err := quicServer.Serve(grpcListener); err != nil {
			return serrors.Wrap("serving gRPC/SCION API", err)
		}
		return nil
	})
	cleanup.Add(func() error { quicServer.GracefulStop(); return nil })

	intraServer := http.Server{
		Handler: h2c.NewHandler(libconnect.AttachPeer(connectIntra), &http2.Server{}),
	}
	g.Go(func() error {
		defer log.HandlePanic()
		tcpListener, err := nc.TCPStack()
		if err != nil {
			return serrors.Wrap("initializing TCP stack", err)
		}
		if err := intraServer.Serve(tcpListener); err != nil {
			return serrors.Wrap("serving connect/TCP API", err)
		}
		return nil
	})
	//nolint:contextcheck // false positive.
	cleanup.Add(func() error {
		ctx, cancel := context.WithTimeout(context.Background(), 500*time.Millisecond)
		defer cancel()
		if err := intraServer.Shutdown(ctx); err != nil && ctx.Err() == nil {
			return err
		}
		return nil
	})

	if globalCfg.API.Addr != "" {
		r := chi.NewRouter()
		r.Use(cors.Handler(cors.Options{
			AllowedOrigins: []string{"*"},
		}))
		r.Get("/", api.ServeSpecInteractive)
		r.Get("/openapi.json", api.ServeSpecJSON)
		server := api.Server{
			SegmentsServer: segapi.Server{
				Segments: pathDB,
			},
			CPPKIServer: cppkiapi.Server{
				TrustDB: trustDB,
			},
			Beacons:  beaconDB,
			CA:       chainBuilder,
			Config:   service.NewConfigStatusPage(globalCfg).Handler,
			Info:     service.NewInfoStatusPage().Handler,
			LogLevel: service.NewLogLevelStatusPage().Handler,
			Signer:   signer,
			Topology: topo.HandleHTTP,
			Healther: &healther{
				Signer:   signer,
				TrustDB:  trustDB,
				ISD:      topo.IA().ISD(),
				CAHealth: caHealthCached,
			},
		}
		log.Info("Exposing API", "addr", globalCfg.API.Addr)
		s := http.Server{
			Addr:    globalCfg.API.Addr,
			Handler: api.HandlerFromMuxWithBaseURL(&server, r, "/api/v1"),
		}
		g.Go(func() error {
			defer log.HandlePanic()
			if err := s.ListenAndServe(); err != nil && !errors.Is(err, http.ErrServerClosed) {
				return serrors.Wrap("serving service management API", err)
			}
			return nil
		})
		cleanup.Add(s.Close)
	}
	err = cs.RegisterHTTPEndpoints(
		globalCfg.General.ID,
		&globalCfg,
		signer,
		chainBuilder,
		topo,
	)
	if err != nil {
		return err
	}

	staticInfo, err := beaconing.ParseStaticInfoCfg(globalCfg.General.StaticInfoConfig())
	if err != nil {
		log.Info("No static info file found. Static info settings disabled.", "err", err)
	}

	var propagationFilter func(intf *ifstate.Interface) bool
	if topo.Core() {
		propagationFilter = func(intf *ifstate.Interface) bool {
			topoInfo := intf.TopoInfo()
			return topoInfo.LinkType == topology.Core
		}
	} else {
		propagationFilter = func(intf *ifstate.Interface) bool {
			topoInfo := intf.TopoInfo()
			return topoInfo.LinkType == topology.Child
		}
	}

	originationFilter := func(intf *ifstate.Interface) bool {
		topoInfo := intf.TopoInfo()
		return topoInfo.LinkType == topology.Core || topoInfo.LinkType == topology.Child
	}

	rpc := &happy.Registrar{
		Connect: beaconingconnect.Registrar{
			Dialer: (&squic.EarlyDialerFactory{
				Transport: quicStack.InsecureDialer.Transport,
				TLSConfig: func() *tls.Config {
					cfg := quicStack.InsecureDialer.TLSConfig.Clone()
					cfg.NextProtos = []string{"h3", "SCION"}
					return cfg
				}(),
				Rewriter: dialer.Rewriter,
			}).NewDialer,
		},
		Grpc: beaconinggrpc.Registrar{Dialer: dialer},
	}
	tc := cs.TasksConfig{
		IA:            topo.IA(),
		Core:          topo.Core(),
		MTU:           topo.MTU(),
		Public:        nc.Public,
		AllInterfaces: intfs,
		PropagationInterfaces: func() []*ifstate.Interface {
			return intfs.Filtered(propagationFilter)
		},
		OriginationInterfaces: func() []*ifstate.Interface {
			return intfs.Filtered(originationFilter)
		},
		TrustDB:  trustDB,
		PathDB:   pathDB,
		RevCache: revCache,
		BeaconSenderFactory: &beaconinghappy.BeaconSenderFactory{
			Connect: &beaconingconnect.BeaconSenderFactory{
				Dialer: (&squic.EarlyDialerFactory{
					Transport: quicStack.InsecureDialer.Transport,
					TLSConfig: func() *tls.Config {
						cfg := quicStack.InsecureDialer.TLSConfig.Clone()
						cfg.NextProtos = []string{"h3", "SCION"}
						return cfg
					}(),
					Rewriter: dialer.Rewriter,
				}).NewDialer,
			},
			Grpc: &beaconinggrpc.BeaconSenderFactory{
				Dialer: dialer,
			},
			RpcConfig: rpcClientConfig,
		},
<<<<<<< HEAD
		SegmentRegister: &beaconinghappy.Registrar{
			Connect: beaconingconnect.Registrar{
				Dialer: (&squic.EarlyDialerFactory{
					Transport: quicStack.InsecureDialer.Transport,
					TLSConfig: func() *tls.Config {
						cfg := quicStack.InsecureDialer.TLSConfig.Clone()
						cfg.NextProtos = []string{"h3", "SCION"}
						return cfg
					}(),
					Rewriter: dialer.Rewriter,
				}).NewDialer,
			},
			Grpc:      beaconinggrpc.Registrar{Dialer: dialer},
			RpcConfig: rpcClientConfig,
		},
		BeaconStore: beaconStore,
=======
		SegmentRegister: rpc,
		BeaconStore:     beaconStore,
>>>>>>> 1615ae80
		SignerGen: beaconing.SignerGenFunc(func(ctx context.Context) ([]beaconing.Signer, error) {
			signers, err := signer.SignerGen.Generate(ctx)
			if err != nil {
				return nil, err
			}
			if len(signers) == 0 {
				return nil, nil
			}
			r := make([]beaconing.Signer, 0, len(signers))
			for _, s := range signers {
				r = append(r, s)
			}
			return r, nil
		}),
		Inspector:   inspector,
		Metrics:     metrics,
		DRKeyEngine: drkeyEngine,
		MACGen:      macGen,
		NextHopper:  topo,
		StaticInfo:  func() *beaconing.StaticInfoCfg { return staticInfo },

		DiscoveryInfo: func() *discoveryext.Extension {
			cses := topo.ControlServiceAddresses()
			addrs := make([]netip.AddrPort, 0, len(cses))
			for _, cs := range cses {
				addrs = append(addrs, cs.AddrPort())
			}
			return &discoveryext.Extension{
				ControlServices:   addrs,
				DiscoveryServices: addrs,
			}
		},

		OriginationInterval:       globalCfg.BS.OriginationInterval.Duration,
		PropagationInterval:       globalCfg.BS.PropagationInterval.Duration,
		RegistrationInterval:      globalCfg.BS.RegistrationInterval.Duration,
		DRKeyEpochInterval:        epochDuration,
		HiddenPathRegistrationCfg: hpWriterCfg,
		AllowIsdLoop:              isdLoopAllowed,
		EPIC:                      globalCfg.BS.EPIC,
	}

	var internalErr, registered libmetrics.Counter
	if metrics != nil {
		internalErr = libmetrics.NewPromCounter(metrics.BeaconingRegistrarInternalErrorsTotal)
		registered = libmetrics.NewPromCounter(metrics.BeaconingRegisteredTotal)
	}

	pather := addrutil.Pather{
		NextHopper: topo,
	}
	// initialize the plugins
	localPlugin := &beaconing.LocalSegmentRegistrationPlugin{
		InternalErrors: internalErr,
		Registered:     registered,
		Store:          &seghandler.DefaultStorage{PathDB: pathDB},
	}
	remotePlugin := &beaconing.RemoteSegmentRegistrationPlugin{
		InternalErrors: internalErr,
		Registered:     registered,
		RPC:            rpc,
		Pather:         pather,
	}
	var hiddenPathPlugin *hiddenpath.HiddenSegmentRegistrationPlugin
	// Construct the hidden path plugin if the hidden path configuration exists.
	if hpWriterCfg != nil {
		hiddenPathPlugin = &hiddenpath.HiddenSegmentRegistrationPlugin{
			InternalErrors:     internalErr,
			Registered:         registered,
			Pather:             pather,
			RegistrationPolicy: hpWriterCfg.Policy,
			RPC:                hpWriterCfg.RPC,
			AddressResolver: hiddenpath.RegistrationResolver{
				Router:     hpWriterCfg.Router,
				Discoverer: hpWriterCfg.Discoverer,
			},
		}
	}
	ignorePlugin := &segreg.IgnoreSegmentRegistrationPlugin{}
	defaultPlugin := &DefaultSegmentRegistrationPlugin{
		LocalPlugin:  localPlugin,
		RemotePlugin: remotePlugin,
		HiddenPlugin: hiddenPathPlugin,
	}
	// plugins is a list of plugins that can be used to register segments.
	plugins := []segreg.SegmentRegistrationPlugin{
		localPlugin,
		remotePlugin,
		ignorePlugin,
		defaultPlugin,
	}
	if hiddenPathPlugin != nil {
		plugins = append(plugins, hiddenPathPlugin)
	}

	// Register the plugins so that they can be used everywhere.
	for _, plugin := range plugins {
		segreg.RegisterSegmentRegPlugin(plugin)
	}
	if err := tc.InitPlugins(errCtx, policies.RegistrationPolicies()); err != nil {
		return serrors.Wrap("initializing tasks plugins", err)
	}
	tasks, err := cs.StartTasks(tc)
	if err != nil {
		return serrors.Wrap("starting periodic tasks", err)
	}
	defer tasks.Kill()
	log.Info("Started periodic tasks")

	g.Go(func() error {
		defer log.HandlePanic()
		return globalCfg.Metrics.ServePrometheus(errCtx)
	})

	g.Go(func() error {
		defer log.HandlePanic()
		<-errCtx.Done()
		return cleanup.Do()
	})

	return g.Wait()
}

// loadedPolicies is a struct that holds the loaded policies.
// It can either be core policies or non-core policies, but not both.
type loadedPolicies struct {
	CorePolicies    *beacon.CorePolicies
	NonCorePolicies *beacon.Policies
}

// loadPolicies loads the policies based on the given policyConfig and
// the core flag, which must be true iff the service is core.
func loadPolicies(
	core bool,
	policyConfig config.Policies,
) (loadedPolicies, error) {
	if core {
		policies, err := cs.LoadCorePolicies(policyConfig)
		if err != nil {
			return loadedPolicies{}, serrors.Wrap("loading core policies", err)
		}
		return loadedPolicies{CorePolicies: &policies}, nil
	} else {
		policies, err := cs.LoadNonCorePolicies(policyConfig)
		if err != nil {
			return loadedPolicies{}, serrors.Wrap("loading non-core policies", err)
		}
		return loadedPolicies{NonCorePolicies: &policies}, nil
	}
}

// RegistrationPolicies returns the policies that are used for segment registration.
func (l loadedPolicies) RegistrationPolicies() []beacon.Policy {
	switch {
	case l.CorePolicies != nil:
		return []beacon.Policy{l.CorePolicies.CoreReg}
	case l.NonCorePolicies != nil:
		return []beacon.Policy{l.NonCorePolicies.UpReg, l.NonCorePolicies.DownReg}
	default:
		return nil
	}
}

func createBeaconStore(
	policies loadedPolicies,
	db storage.BeaconDB,
	provider beacon.ChainProvider,
) (cs.Store, bool, error) {
	switch {
	case policies.CorePolicies != nil:
		policies := policies.CorePolicies
		store, err := beacon.NewCoreBeaconStore(*policies, db, beacon.WithCheckChain(provider))
		return store, *policies.Prop.Filter.AllowIsdLoop, err
	case policies.NonCorePolicies != nil:
		policies := policies.NonCorePolicies
		store, err := beacon.NewBeaconStore(*policies, db, beacon.WithCheckChain(provider))
		return store, *policies.Prop.Filter.AllowIsdLoop, err
	default:
		return nil, false, serrors.New("no policies loaded")
	}
}

func adaptInterfaceMap(in map[iface.ID]topology.IFInfo) map[uint16]ifstate.InterfaceInfo {
	converted := make(map[uint16]ifstate.InterfaceInfo, len(in))
	for id, info := range in {
		converted[uint16(id)] = ifstate.InterfaceInfo{
			ID:           uint16(info.ID),
			IA:           info.IA,
			LinkType:     info.LinkType,
			InternalAddr: info.InternalAddr,
			RemoteID:     uint16(info.RemoteIfID),
			MTU:          uint16(info.MTU),
		}
	}
	return converted
}

type cachedCAHealth struct {
	status api.CAHealthStatus
	mtx    sync.Mutex
}

func (c *cachedCAHealth) SetStatus(status api.CAHealthStatus) {
	c.mtx.Lock()
	defer c.mtx.Unlock()

	c.status = status
}

func (c *cachedCAHealth) GetStatus() api.CAHealthStatus {
	c.mtx.Lock()
	defer c.mtx.Unlock()

	return c.status
}

type healther struct {
	Signer   cstrust.RenewingSigner
	TrustDB  storage.TrustDB
	ISD      addr.ISD
	CAHealth *cachedCAHealth
}

func (h *healther) GetSignerHealth(ctx context.Context) api.SignerHealthData {
	signers, err := h.Signer.SignerGen.Generate(ctx)
	if err != nil {
		return api.SignerHealthData{
			SignerMissing:       true,
			SignerMissingDetail: err.Error(),
		}
	}
	now := time.Now()
	signer, err := trust.LastExpiring(signers, cppki.Validity{
		NotBefore: now,
		NotAfter:  now,
	})
	if err != nil {
		return api.SignerHealthData{
			SignerMissing:       true,
			SignerMissingDetail: err.Error(),
		}
	}
	return api.SignerHealthData{
		Expiration: signer.Expiration,
		InGrace:    signer.InGrace,
	}
}

func (h *healther) GetTRCHealth(ctx context.Context) api.TRCHealthData {
	trc, err := h.TrustDB.SignedTRC(ctx, cppki.TRCID{ISD: h.ISD})
	if err != nil {
		return api.TRCHealthData{
			TRCNotFound:       true,
			TRCNotFoundDetail: err.Error(),
		}
	}
	if trc.IsZero() {
		return api.TRCHealthData{
			TRCNotFound: true,
		}
	}
	return api.TRCHealthData{
		TRCID: trc.TRC.ID,
	}
}

func (h *healther) GetCAHealth(ctx context.Context) (api.CAHealthStatus, bool) {
	if h.CAHealth != nil {
		return h.CAHealth.GetStatus(), true
	}
	return api.Unavailable, false
}

func adaptTopology(topo *topology.Loader) snet.Topology {
	start, end := topo.PortRange()
	return snet.Topology{
		LocalIA: topo.IA(),
		PortRange: snet.TopologyPortRange{
			Start: start,
			End:   end,
		},
		Interface: func(ifID uint16) (netip.AddrPort, bool) {
			a := topo.UnderlayNextHop(ifID)
			if a == nil {
				return netip.AddrPort{}, false
			}
			return a.AddrPort(), true
		},
	}
}

func getCAHealth(
	ctx context.Context,
	caClient *caapi.Client,
) (api.CAHealthStatus, error) {
	logger := log.FromCtx(ctx)
	rep, err := caClient.GetHealthcheck(ctx)
	if err != nil {
		logger.Info("Request to CA service failed", "err", err)
		return api.Unavailable, serrors.New(
			"querying CA service health status",
			"err", err,
		)
	}
	defer rep.Body.Close()
	if rep.StatusCode != http.StatusOK {
		return api.Unavailable, serrors.New(
			"Status code of response was not OK",
			"status code", rep.Status,
		)
	}
	var r caapi.HealthCheckStatus
	if err := json.NewDecoder(rep.Body).Decode(&r); err != nil {
		logger.Info("Error reading CA service response", "err", err)
		return api.Unavailable, serrors.New(
			"reading CA service response",
			"err", err,
		)
	}
	return api.CAHealthStatus(r.Status), nil
}

func updateCAHealthMetrics(caHealthGauge libmetrics.Gauge, caStatus api.CAHealthStatus) {
	potentialCAStatus := []string{
		"available",
		"unavailable",
		"starting",
		"stopping",
	}
	libmetrics.GaugeWith(caHealthGauge, "status", string(caStatus)).Set(1)
	for _, status := range potentialCAStatus {
		if strings.ToLower(string(caStatus)) != status {
			libmetrics.GaugeWith(caHealthGauge, "status", status).Set(0)
		}
	}
}

func loadMasterSecret(dir string) (keyconf.Master, error) {
	masterKey, err := keyconf.LoadMaster(filepath.Join(dir, "keys"))
	if err != nil {
		return keyconf.Master{}, serrors.Wrap("error getting master secret", err)
	}
	return masterKey, nil
}<|MERGE_RESOLUTION|>--- conflicted
+++ resolved
@@ -66,11 +66,8 @@
 	cstrustmetrics "github.com/scionproto/scion/control/trust/metrics"
 	"github.com/scionproto/scion/pkg/addr"
 	libconnect "github.com/scionproto/scion/pkg/connect"
-<<<<<<< HEAD
 	"github.com/scionproto/scion/pkg/connect/happy"
-=======
 	"github.com/scionproto/scion/pkg/experimental/hiddenpath"
->>>>>>> 1615ae80
 	libgrpc "github.com/scionproto/scion/pkg/grpc"
 	"github.com/scionproto/scion/pkg/log"
 	libmetrics "github.com/scionproto/scion/pkg/metrics"
@@ -993,7 +990,6 @@
 			},
 			RpcConfig: rpcClientConfig,
 		},
-<<<<<<< HEAD
 		SegmentRegister: &beaconinghappy.Registrar{
 			Connect: beaconingconnect.Registrar{
 				Dialer: (&squic.EarlyDialerFactory{
@@ -1010,10 +1006,6 @@
 			RpcConfig: rpcClientConfig,
 		},
 		BeaconStore: beaconStore,
-=======
-		SegmentRegister: rpc,
-		BeaconStore:     beaconStore,
->>>>>>> 1615ae80
 		SignerGen: beaconing.SignerGenFunc(func(ctx context.Context) ([]beaconing.Signer, error) {
 			signers, err := signer.SignerGen.Generate(ctx)
 			if err != nil {
