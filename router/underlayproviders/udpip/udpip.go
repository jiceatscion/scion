--- conflicted
+++ resolved
@@ -77,11 +77,6 @@
 	dispatchRedirect   uint16
 }
 
-<<<<<<< HEAD
-=======
-var errShortPacket = errors.New("Packet is too short")
-
->>>>>>> a654e4ba
 type udpLink interface {
 	router.Link
 	start(ctx context.Context, procQs []chan *router.Packet, pool chan *router.Packet)
@@ -452,7 +447,6 @@
 	ifID uint16,
 	metrics router.InterfaceMetrics,
 ) (router.Link, error) {
-<<<<<<< HEAD
 
 	localAddr, err := conn.ResolveAddrPortOrPort(local)
 	if err != nil {
@@ -461,11 +455,6 @@
 	remoteAddr, err := conn.ResolveAddrPort(remote)
 	if err != nil {
 		return nil, serrors.Wrap("resolving remote address", err)
-=======
-	if remote == (netip.AddrPort{}) {
-		// The router doesn't do this. This is an internal error.
-		panic("Zero address not supported")
->>>>>>> a654e4ba
 	}
 
 	u.mu.Lock()
@@ -613,7 +602,6 @@
 	local string,
 	remote string,
 	metrics router.InterfaceMetrics,
-<<<<<<< HEAD
 ) (router.Link, error) {
 
 	// We don't currently use the address, but that will change. It *must* be valid.
@@ -624,12 +612,6 @@
 	remoteAddr, err := conn.ResolveAddrPort(remote)
 	if err != nil {
 		return nil, serrors.Wrap("resolving remote address", err)
-=======
-) router.Link {
-	if remote == (netip.AddrPort{}) {
-		// The router doesn't do this. This is an internal error.
-		panic("Zero address not supported")
->>>>>>> a654e4ba
 	}
 
 	u.mu.Lock()
@@ -769,13 +751,8 @@
 // TODO(multi_underlay): We still go with the assumption that internal links are always
 // udpip, so we don't expect a string here. That should change.
 func (u *provider) NewInternalLink(
-<<<<<<< HEAD
 	localAddr netip.AddrPort, qSize int, metrics router.InterfaceMetrics) (router.Link, error) {
 
-=======
-	conn router.BatchConn, qSize int, metrics router.InterfaceMetrics,
-) router.Link {
->>>>>>> a654e4ba
 	u.mu.Lock()
 	defer u.mu.Unlock()
 
